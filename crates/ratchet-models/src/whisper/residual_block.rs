--- conflicted
+++ resolved
@@ -2,7 +2,7 @@
 use crate::whisper::model::Whisper;
 use ratchet::{Device, Tensor};
 use ratchet_loader::ggml::GGMLModel;
-use ratchet_nn::{KVEntry, LayerNorm, Module, RLinear};
+use ratchet_nn::{KVEntry, LayerNorm, Linear, Module};
 use std::io::{BufRead, Seek};
 
 #[derive(Debug)]
@@ -32,8 +32,6 @@
         let self_attn =
             self.attn
                 .schedule(MHAInputs::new(attn_ln, None, mask.clone(), cache, true))?;
-
-        println!("Self attn output: {:?}", self_attn.shape());
 
         let mut attn = x.add(self_attn)?;
 
@@ -67,17 +65,10 @@
         };
         let attn_ln = LayerNorm::new(lt("attn_ln.weight")?, Some(lt("attn_ln.bias")?), 1e-5);
         let attn = MultiHeadAttention::new(
-<<<<<<< HEAD
-            RLinear::new(lt("attn.query.weight")?, Some(lt("attn.query.bias")?)),
-            RLinear::new(lt("attn.key.weight")?, None),
-            RLinear::new(lt("attn.value.weight")?, Some(lt("attn.value.bias")?)),
-            RLinear::new(lt("attn.out.weight")?, Some(lt("attn.out.bias")?)),
-=======
             Linear::new(lt("attn.query.weight")?, Some(lt("attn.query.bias")?)),
             Linear::new(lt("attn.key.weight")?, None),
             Linear::new(lt("attn.value.weight")?, Some(lt("attn.value.bias")?)),
             Linear::new(lt("attn.out.weight")?, Some(lt("attn.out.bias")?)),
->>>>>>> 7f1b1b64
             n_heads,
         );
         let (x_attn_ln, x_attn) = if enable_x_attn {
@@ -87,21 +78,16 @@
                 1e-5,
             );
             let x_attn = MultiHeadAttention::new(
-                RLinear::new(
+                Linear::new(
                     lt("cross_attn.query.weight")?,
                     Some(lt("cross_attn.query.bias")?),
                 ),
-<<<<<<< HEAD
-                RLinear::new(lt("cross_attn.key.weight")?, None),
-                RLinear::new(
-=======
                 Linear::new(lt("cross_attn.key.weight")?, None),
                 Linear::new(
->>>>>>> 7f1b1b64
                     lt("cross_attn.value.weight")?,
                     Some(lt("cross_attn.value.bias")?),
                 ),
-                RLinear::new(
+                Linear::new(
                     lt("cross_attn.out.weight")?,
                     Some(lt("cross_attn.out.bias")?),
                 ),
@@ -114,13 +100,8 @@
 
         let mlp_ln = LayerNorm::new(lt("mlp_ln.weight")?, Some(lt("mlp_ln.bias")?), 1e-5);
         let mlp = MLP::new(
-<<<<<<< HEAD
-            RLinear::new(lt("mlp.0.weight")?, Some(lt("mlp.0.bias")?)),
-            RLinear::new(lt("mlp.2.weight")?, Some(lt("mlp.2.bias")?)),
-=======
             Linear::new(lt("mlp.0.weight")?, Some(lt("mlp.0.bias")?)),
             Linear::new(lt("mlp.2.weight")?, Some(lt("mlp.2.bias")?)),
->>>>>>> 7f1b1b64
         );
         Ok(Self {
             attn_ln,
